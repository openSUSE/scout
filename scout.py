import os
import sys
import sqlite3
<<<<<<< HEAD
=======

# this is a comment
>>>>>>> 25a646b0

class CommandLineParser(object):
    """
    This is a command-line parser for core. Just prints help for available
    modules and should return one of them.

    Instance attributes:
        - modules:      a dictionary contains the pairs [module_name, module_reference]
        - prog:         set a program name

    Example:
        parser = CommandLineParser(list_of_available_modules)
        module = parser.parse()

        module.foo()
    """

<<<<<<< HEAD
    @classmethod
    def __init__(cls, modules = None):
=======
    def __init__(self, modules = None):
>>>>>>> 25a646b0
        """
        A constructor for CommandLineParser, argument modules should be inicialized
        """
        self.modules = dict()

        if modules != None:
            _modules = modules
            if not hasattr(modules, "__iter__"):
                _modules = (modules, )

            for m in _modules:
                self.add_module(m)

        self.prog = sys.argv[0]

    def add_module(self, module):
        self.modules[module.Info.name] = module

    def _is_help(self, arg):
        for help in ("help", "-h", "-help", "--help"):
            if arg == help:
                return True
        return False

    def print_usage(self):
        print("Usage: %s module searchTerm" % (self.prog))
        print("       %s help module or %s module help for help" % (self.prog, self.prog))
        print("")
        print("available modules:")
        for module in self.modules.values():
            print("\t%s\t%s" % (module.Info.name, module.Info.descr))

<<<<<<< HEAD
    @classmethod
    def module_not_found(cls, name):
        print "Module '%s' not found" % (name)
=======
>>>>>>> 25a646b0
        sys.exit(1)


    def parse(self):

        if len(sys.argv) == 1 or (len(sys.argv) == 2 and self._is_help(sys.argv[0])):
            self.print_usage()

        mname = sys.argv[1]
        if not mname in self.modules:
            # fixme - and exception?
            self.print_module_error(mname)

        del sys.argv[1]         # delete a module name for argument list
        return self.modules[mname]


class ModuleLoader(object):
    """
    The basic module loader - it allows to load a module from specified directory(ies)
    """

    modules = list()

    @classmethod
    def import_modules(cls, dirs):
        ret = list()
        _dirs = dirs

        # make an non-iter item as iter
        if not hasattr(dirs, "__iter__"):
            _dirs = (dirs, )
            
        for dir in _dirs:
            ret.extend(cls._import(dir))
        
        return ret

    @classmethod
    def _import(cls, dir):

        adir = os.path.abspath(dir)

        if not os.path.isdir(adir):
            raise AttributeError("%s is not a directory" % dir)

        sys.path.append(adir)

        for file in os.listdir(adir):
            module_name, ext = os.path.splitext(file)
            if ext == '.py':
                #log.info('import %s' % module_name)
                module = __import__(module_name)
                cls.modules.append(module)

<<<<<<< HEAD
=======
        return cls.modules

>>>>>>> 25a646b0
class Database(object):

    db = "db.sqlite"

    def __init__(self):
        if not os.path.exists(self.__class__.db):
            self.init()

        self.conn = sqlite3.connect(self.__class__.db)

    def init(self):
        self.conn = sqlite3.connect(self.__class__.db)
        self.conn.execute("""
CREATE TABLE distro (
    id          INT AUTO_INCREMENT,
    name        VARCHAR(50) NOT NULL UNIQUE,
    PRIMARY KEY (id)
);
        """)
        self.conn.execute("""
CREATE TABLE rpm (
    id          INT AUTO_INCREMENT,
    name        VARCHAR(50) NOT NULL UNIQUE,
    PRIMARY KEY(id)
);        
        """)
        # FIXME: an imports
        self.conn.execute("""insert into distro VALUES(0, 'openSUSE:10.3')""")
        self.conn.execute("""insert into distro VALUES(1, 'Java:jpackage-1.7')""")
        self.conn.commit()
        self.conn.close()

    def __del__(self):
        self.conn.close()

    def _clever_query_result(self, c):
        ret = list()
        for row in c:
            if len(row) == 1:           #(2)
                ret.append(row[0])
            else:                       #(3)
                ret.append(row)
        if len(ret) == 1:                #(1)
            return ret[0]
        return ret

    def execute(self, query, *args, **kwargs):
        """
        an abstract database query - but more clever

        query - a query to proceed
<<<<<<< HEAD

        there're two kinds of placeholders (like as original DB/API execute, but in more Pythonic way)
        - question marks (qmark style):
          execute("SELECT ham, spam FORM foo WHERE bar=? and baz=?", bar, baz)
        - named placeholders (named style)
          execute("SELECT ham, spam FORM foo WHERE bar=:bar and baz=:baz", bar='42', baz='42')

        Note: its not possible to combine this two types of placeholders in one call!

        return
        (1) if the length of result is one, return one value
        (2) if the collumn in result is only one, return a list of values
        (3) else returns a list of tuples
        
        """

        # ther's not possible to use both a args and a keyword args
        assert(args!=None or kwargs!=None)

        c = self.conn.cursor()
        if args==None and kwargs==None:
            c.execute(query)
        elif args!=None:
            c.execute(query, args)
        else:
            c.execute(query, kwargs)
        ret = self._clever_query_result(c)
        c.close()
        return ret

    def distros(self):
        """ return a list of distributions available in a database """
        return self.execute(""" SELECT name from distro;""")
    
    def has_distro(self, name):
        """ returns if the database contains specific distribution """
        return name in self.distros()

    def get_distro_id(self, name):
        """ return an ID of distribution """
        ret = -1
        ret = self.execute("""SELECT id from distro WHERE name=? """, name)
#        c = self.conn.cursor()
        # fixme - a filtering !!!
#        c.execute("""SELECT id from distro WHERE name='%s' """ % (name))
#        for row in c:
#            ret = row[0]
#        c.close()
        return ret

class ScoutCore(object):
=======
>>>>>>> 25a646b0

        there're two kinds of placeholders (like as original DB/API execute, but in more Pythonic way)
        - question marks (qmark style):
          execute("SELECT ham, spam FORM foo WHERE bar=? and baz=?", bar, baz)
        - named placeholders (named style)
          execute("SELECT ham, spam FORM foo WHERE bar=:bar and baz=:baz", bar='42', baz='42')

        Note: its not possible to combine this two types of placeholders in one call!

        return
        (1) if the length of result is one, return one value
        (2) if the collumn in result is only one, return a list of values
        (3) else returns a list of tuples
        
        """

        # ther's not possible to use both a args and a keyword args
        assert(args!=None or kwargs!=None)

        c = self.conn.cursor()
        if args==None and kwargs==None:
            c.execute(query)
        elif args!=None:
            c.execute(query, args)
        else:
            c.execute(query, kwargs)
        ret = self._clever_query_result(c)
        c.close()
        return ret

    def distros(self):
        """ return a list of distributions available in a database """
        return self.execute(""" SELECT name from distro;""")
    
    def has_distro(self, name):
        """ returns if the database contains specific distribution """
        return name in self.distros()

    def get_distro_id(self, name):
        """ return an ID of distribution """
        ret = -1
        ret = self.execute("""SELECT id from distro WHERE name=? """, name)
#        c = self.conn.cursor()
        # fixme - a filtering !!!
#        c.execute("""SELECT id from distro WHERE name='%s' """ % (name))
#        for row in c:
#            ret = row[0]
#        c.close()
        return ret

def main():
    
    modules = ModuleLoader.import_modules("modules")
    parser = CommandLineParser(modules)

    module = parser.parse()

    ret = module.Info.main(sys.argv)

    print ret

#main()

d = Database()
for row in d.distros():
    print d.get_distro_id(row), row<|MERGE_RESOLUTION|>--- conflicted
+++ resolved
@@ -1,11 +1,8 @@
+#!/usr/bin/python
+
 import os
 import sys
 import sqlite3
-<<<<<<< HEAD
-=======
-
-# this is a comment
->>>>>>> 25a646b0
 
 class CommandLineParser(object):
     """
@@ -23,16 +20,12 @@
         module.foo()
     """
 
-<<<<<<< HEAD
     @classmethod
     def __init__(cls, modules = None):
-=======
-    def __init__(self, modules = None):
->>>>>>> 25a646b0
         """
         A constructor for CommandLineParser, argument modules should be inicialized
         """
-        self.modules = dict()
+        cls.modules = dict()
 
         if modules != None:
             _modules = modules
@@ -40,49 +33,49 @@
                 _modules = (modules, )
 
             for m in _modules:
-                self.add_module(m)
-
-        self.prog = sys.argv[0]
-
-    def add_module(self, module):
-        self.modules[module.Info.name] = module
-
-    def _is_help(self, arg):
-        for help in ("help", "-h", "-help", "--help"):
-            if arg == help:
-                return True
+                cls.add_module(m)
+
+        cls.prog = os.path.basename(sys.argv[0])
+
+    @classmethod
+    def add_module(cls, module):
+        cls.modules[module.ScoutModule.name] = module
+
+    @classmethod
+    def _is_help(cls, arg):
+        if arg in ("help", "-h", "-help", "--help"):
+            return True
         return False
 
-    def print_usage(self):
-        print("Usage: %s module searchTerm" % (self.prog))
-        print("       %s help module or %s module help for help" % (self.prog, self.prog))
+    @classmethod
+    def print_usage(cls):
+        print("")
+        print("Usage: %s <module> <search_term> [module-options]" % (cls.prog))
+        print("       - or -")
+        print("       %s help <module> for module help" % (cls.prog))
         print("")
         print("available modules:")
-        for module in self.modules.values():
-            print("\t%s\t%s" % (module.Info.name, module.Info.descr))
-
-<<<<<<< HEAD
+        for module in cls.modules.values():
+            print("\t%s\t%s" % (module.ScoutModule.name, module.ScoutModule.desc))
+        print("")
+        sys.exit(1)
+
     @classmethod
     def module_not_found(cls, name):
         print "Module '%s' not found" % (name)
-=======
->>>>>>> 25a646b0
         sys.exit(1)
 
-
-    def parse(self):
-
-        if len(sys.argv) == 1 or (len(sys.argv) == 2 and self._is_help(sys.argv[0])):
-            self.print_usage()
+    @classmethod
+    def parse(cls):
+
+        if len(sys.argv) == 1 or (len(sys.argv) == 2 and cls._is_help(sys.argv[1])):
+            cls.print_usage()
 
         mname = sys.argv[1]
-        if not mname in self.modules:
-            # fixme - and exception?
-            self.print_module_error(mname)
-
-        del sys.argv[1]         # delete a module name for argument list
-        return self.modules[mname]
-
+        if not mname in cls.modules:
+            cls.module_not_found(mname)
+        del sys.argv[1]
+        return cls.modules[mname]
 
 class ModuleLoader(object):
     """
@@ -92,41 +85,25 @@
     modules = list()
 
     @classmethod
-    def import_modules(cls, dirs):
-        ret = list()
+    def import_from(cls, dirs):
         _dirs = dirs
-
         # make an non-iter item as iter
         if not hasattr(dirs, "__iter__"):
             _dirs = (dirs, )
-            
         for dir in _dirs:
-            ret.extend(cls._import(dir))
-        
-        return ret
+            cls._import(dir)
 
     @classmethod
     def _import(cls, dir):
-
-        adir = os.path.abspath(dir)
-
-        if not os.path.isdir(adir):
+        if not os.path.isdir(dir):
             raise AttributeError("%s is not a directory" % dir)
-
-        sys.path.append(adir)
-
-        for file in os.listdir(adir):
+        sys.path.append(dir)
+        for file in os.listdir(dir):
             module_name, ext = os.path.splitext(file)
             if ext == '.py':
-                #log.info('import %s' % module_name)
                 module = __import__(module_name)
                 cls.modules.append(module)
 
-<<<<<<< HEAD
-=======
-        return cls.modules
-
->>>>>>> 25a646b0
 class Database(object):
 
     db = "db.sqlite"
@@ -178,7 +155,6 @@
         an abstract database query - but more clever
 
         query - a query to proceed
-<<<<<<< HEAD
 
         there're two kinds of placeholders (like as original DB/API execute, but in more Pythonic way)
         - question marks (qmark style):
@@ -230,71 +206,20 @@
         return ret
 
 class ScoutCore(object):
-=======
->>>>>>> 25a646b0
-
-        there're two kinds of placeholders (like as original DB/API execute, but in more Pythonic way)
-        - question marks (qmark style):
-          execute("SELECT ham, spam FORM foo WHERE bar=? and baz=?", bar, baz)
-        - named placeholders (named style)
-          execute("SELECT ham, spam FORM foo WHERE bar=:bar and baz=:baz", bar='42', baz='42')
-
-        Note: its not possible to combine this two types of placeholders in one call!
-
-        return
-        (1) if the length of result is one, return one value
-        (2) if the collumn in result is only one, return a list of values
-        (3) else returns a list of tuples
-        
-        """
-
-        # ther's not possible to use both a args and a keyword args
-        assert(args!=None or kwargs!=None)
-
-        c = self.conn.cursor()
-        if args==None and kwargs==None:
-            c.execute(query)
-        elif args!=None:
-            c.execute(query, args)
-        else:
-            c.execute(query, kwargs)
-        ret = self._clever_query_result(c)
-        c.close()
-        return ret
-
-    def distros(self):
-        """ return a list of distributions available in a database """
-        return self.execute(""" SELECT name from distro;""")
-    
-    def has_distro(self, name):
-        """ returns if the database contains specific distribution """
-        return name in self.distros()
-
-    def get_distro_id(self, name):
-        """ return an ID of distribution """
-        ret = -1
-        ret = self.execute("""SELECT id from distro WHERE name=? """, name)
-#        c = self.conn.cursor()
-        # fixme - a filtering !!!
-#        c.execute("""SELECT id from distro WHERE name='%s' """ % (name))
-#        for row in c:
-#            ret = row[0]
-#        c.close()
-        return ret
-
-def main():
-    
-    modules = ModuleLoader.import_modules("modules")
-    parser = CommandLineParser(modules)
-
-    module = parser.parse()
-
-    ret = module.Info.main(sys.argv)
-
-    print ret
-
-#main()
-
-d = Database()
-for row in d.distros():
-    print d.get_distro_id(row), row+
+    @classmethod
+    def run(cls):
+
+        ml = ModuleLoader
+        ml.import_from(sys.path[0] + "/modules")
+
+        clp = CommandLineParser(ml.modules)
+        module = clp.parse()
+        module.ScoutModule.main()
+
+if __name__ == "__main__":
+    ScoutCore.run()
+
+# d = Database()
+# for row in d.distros():
+#     print d.get_distro_id(row), row